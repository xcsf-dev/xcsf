--- conflicted
+++ resolved
@@ -24,19 +24,12 @@
 import numbers
 import os
 import pickle
-<<<<<<< HEAD
 from collections import namedtuple
 from copy import deepcopy
 
 import numpy as np
 import pytest
 from sklearn.datasets import make_regression
-=======
-import numbers
-import numpy as np
-import pytest
-from copy import deepcopy
->>>>>>> 0001f545
 from sklearn.model_selection import train_test_split
 from sklearn.preprocessing import MinMaxScaler
 
@@ -328,7 +321,6 @@
     return diffs
 
 
-<<<<<<< HEAD
 def _test_pop_replace(
     tmp_path: str, pop_init: bool, clean: bool, fitinbetween: bool, warm_start: bool
 ) -> bool:
@@ -338,15 +330,6 @@
     y = np.random.randn(n, 1)
 
     xcs = xcsf.XCS(x_dim=dx, pop_size=5, max_trials=1000, pop_init=pop_init)
-=======
-def _test_pop_replace(tmp_path, pop_init, clean, fitinbetween, warm_start):
-    N = 500
-    DX = 3
-    X = np.random.random((N, DX))
-    y = np.random.randn(N, 1)
-
-    xcs = xcsf.XCS(x_dim=DX, pop_size=5, max_trials=1000, pop_init=pop_init)
->>>>>>> 0001f545
     xcs.fit(X, y, verbose=False)
 
     # Initial, “too large” population.
@@ -360,11 +343,7 @@
     (tmp_path / "pset1.json").write_text(json1)
 
     if fitinbetween:
-<<<<<<< HEAD
         xcs.fit(X, y, warm_start=warm_start, verbose=False)
-=======
-        xcs.fit(X, y, warm_start=True, verbose=False)
->>>>>>> 0001f545
 
     xcs.json_read(str(tmp_path / "pset1.json"), clean=clean)
 
@@ -376,7 +355,6 @@
 
     if len(list1) != len(list2):
         return False
-<<<<<<< HEAD
     unequal = False
     for cl1, cl2 in zip(list1, list2):
         # If there is any difference, …
@@ -388,20 +366,6 @@
 
 @pytest.mark.parametrize(
     ("pop_init", "clean", "fitinbetween", "warm_start"),
-=======
-    else:
-        unequal = False
-        for cl1, cl2 in zip(list1, list2):
-            # If there is any difference, …
-            if _compare_dicts(cl1, cl2):
-                unequal = True
-                break
-        return not unequal
-
-
-@pytest.mark.parametrize(
-    "pop_init,clean,fitinbetween,warm_start",
->>>>>>> 0001f545
     [
         (False, True, False, False),
         (False, True, True, False),
@@ -411,7 +375,6 @@
         (True, True, True, True),
     ],
 )
-<<<<<<< HEAD
 def test_pop_replace(
     tmp_path: str, pop_init: bool, clean: bool, fitinbetween: bool, warm_start: bool
 ):
@@ -419,12 +382,4 @@
         np.random.seed(seed)
         assert _test_pop_replace(tmp_path, pop_init, clean, fitinbetween, warm_start), (
             f"failed at seed {seed}"
-        )
-=======
-def test_pop_replace(tmp_path, pop_init, clean, fitinbetween, warm_start):
-    for seed in range(19):
-        np.random.seed(seed)
-        assert _test_pop_replace(
-            tmp_path, pop_init, clean, fitinbetween, warm_start
-        ), f"failed at seed {seed}"
->>>>>>> 0001f545
+        )